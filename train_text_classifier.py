--- conflicted
+++ resolved
@@ -156,127 +156,8 @@
         idx2word[idx] = word
 
     # Run the training
-    #trainer.run()
+    trainer.run()
 
-<<<<<<< HEAD
-=======
-    # run deep knn on training data and store activations
-    act_list = []  # all the activations, layer[training data [allpoints] a list of lists of activations    
-    label_list = []
-
-    train_iter = chainer.iterators.SerialIterator(train, args.batchsize, repeat = False) # no repeat to make it easy to save all datapoints
-    train_iter.reset()                
-
-    for train_batch in train_iter:       
-        data = convert_seq(train_batch, device=args.gpu, with_label = True)
-        text = data['xs']
-        labels = data['ys']    
-        # run forward pass of data
-        
-        with chainer.using_config('train', False), chainer.no_backprop_mode():   # TODO, is dropout off now?
-            output, activations = model.deep_knn_predict(text)
-            output.to_cpu()
-            activations.to_cpu()
-
-            #  add predicted label to list
-            for prediction in output:                
-                label_list.append(model.xp.argmax(prediction.data)) # should this be predicted label or ground truth?                    
-        
-            # activations is (num_layers, batch_size, embed_size), make it be (batch_size, num_layers, embed_size)
-            activations = activations.reshape(activations.shape[1], activations.shape[0], activations.shape[2])                   
-            for activation in activations:                
-                act_list.append(activation.data)  # each entry in act_list is (num_layers, embed_size)
-
-    
-    from nearpy import Engine
-    from nearpy.hashes import RandomBinaryProjectionTree
-
-    tree_list = []    # there is one lookup knn tree for each layer of the network
-    
-    num_layers = args.layer    
-    if args.model == 'cnn':  # they don't count the cnn as a layer, only the mlps
-        num_layers = num_layers + 1 
-       
-    for layer in range(num_layers):          
-        num_dimensions = act_list[0][layer].shape[0]  # for all the layers, get the embed_size of that layer
-        rbpt = RandomBinaryProjectionTree('rbpt', 75, 75)
-        activation_tree = Engine(num_dimensions, lshashes=[rbpt])        
-        tree_list.append(activation_tree)        
-
-    for ind, data_point in enumerate(act_list):                
-        for layer in range(data_point.shape[0]):            
-            tree_list[layer].store_vector(data_point[layer], ind)    
-        
-    #activation_tree = KDTree(act_list)
-    
-    # run deep knn on evaluation data
-    total = 0 
-    n_correct = 0    
-    test_iter.reset()
-    for test_batch in test_iter:            
-        data = convert_seq(test_batch, device=args.gpu, with_label = True)
-        text = data['xs']
-        labels = data['ys']    
-
-        with chainer.using_config('train', False), chainer.no_backprop_mode():   # TODO, is dropout off now?
-            output, activations = model.deep_knn_predict(text)
-            output.to_cpu()
-            activations.to_cpu()
-                 
-            # activations is (num_layers, batch_size, embed_size), make it be (batch_size, num_layers, embed_size)
-            activations = activations.reshape(activations.shape[1], activations.shape[0], activations.shape[2])     
-
-
-            # for each layer, get a list of the training data indices           
-            for current_position_in_minibatch, activation in enumerate(activations.data):                
-                # activation is size (layers, embed_size)
-                for ind, layer_act in enumerate(activation): # layer_act is one layer of activations, ind is current layer index                
-                    training_indices = []                                    
-                    knn = tree_list[ind].neighbours(layer_act)                                    
-                    for nn in knn:
-                        training_indices.append(nn[1])                                                
-                    
-                pred_labels = []
-                for training_data_index in training_indices:  # for all indices, get their label
-                    pred_labels.append(label_list[training_data_index])
-                                
-                most_common,num_most_common = Counter(pred_labels).most_common(1)[0] # get most common label
-                curr_label = labels[current_position_in_minibatch][0]                
-
-                if most_common == curr_label:
-                    n_correct = n_correct + 1
-                total = total + 1
-
-                
-                credibility = float(num_most_common) / float(len(training_indices)) 
-
-                # print crdedibility scores and print out the sentence and all its nearest neighbors
-                #print(credibility)
-                #curr_data_input_sentence = ""
-                #for input_words in text[current_position_in_minibatch]:
-                #    curr_data_input_sentence += idx2word[input_words] + " "
-                #print("Test input", curr_data_input_sentence)
-           
-                #print("Nearest Neighbors:")
-                #for training_data_index in training_indices:
-                #    curr_nearest_neighbor_input = train[training_data_index]
-                #    curr_nearest_neighbor_input_sentence = ""
-                #    for input_words in curr_nearest_neighbor_input[0]:
-                #        curr_nearest_neighbor_input_sentence += idx2word[input_words] + " "
-                #    print(curr_nearest_neighbor_input_sentence)
-                               
-
-    accuracy = float(n_correct) / float(total)
-    print('Deep KNN Test Accuracy:{:.04f}'.format(accuracy))
-
-# Unknown questions
-# Probably doesn't matter (training accuracy will be near 100%), but use model predicted output or ground truth label?
-# 75 neighbors at each layer, or 75 neighbors total?
-# concat all hidden layers then count, or have each layer fight it out
-# before or after relu?
-# Consider using a different distance than euclidean, cosine?
-# i am guessing he doesn't include the logits as a "layer" also? I am not doing so right now, see TextClassifier's deep_knn prediction function
->>>>>>> aaf26d68
 
 if __name__ == '__main__':
     main()